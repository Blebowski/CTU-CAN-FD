/*******************************************************************************
 *
 * CTU CAN FD IP Core
 * Copyright (C) 2015-2018
 *
 * Authors:
 *     Ondrej Ille <ondrej.ille@gmail.com>
 *     Martin Jerabek <martin.jerabek01@gmail.com>
 *
 * Project advisors:
 * 	Jiri Novak <jnovak@fel.cvut.cz>
 * 	Pavel Pisa <pisa@cmp.felk.cvut.cz>
 *
 * Department of Measurement         (http://meas.fel.cvut.cz/)
 * Faculty of Electrical Engineering (http://www.fel.cvut.cz)
 * Czech Technical University        (http://www.cvut.cz/)
 *
 * This program is free software; you can redistribute it and/or
 * modify it under the terms of the GNU General Public License
 * as published by the Free Software Foundation; either version 2
 * of the License, or (at your option) any later version.
 *
 * This program is distributed in the hope that it will be useful,
 * but WITHOUT ANY WARRANTY; without even the implied warranty of
 * MERCHANTABILITY or FITNESS FOR A PARTICULAR PURPOSE.  See the
 * GNU General Public License for more details.
 *
 * You should have received a copy of the GNU General Public License
 * along with this program; if not, write to the Free Software
 * Foundation, Inc., 51 Franklin Street, Fifth Floor, Boston, MA  02110-1301, USA.
 *
*******************************************************************************/

#ifndef __CTU_CAN_FD_HW__
#define __CTU_CAN_FD_HW__

#include <asm/byteorder.h>

#if defined(__LITTLE_ENDIAN_BITFIELD) == defined(__BIG_ENDIAN_BITFIELD)
# error Either __BIG_ENDIAN_BITFIELD or __LITTLE_ENDIAN_BITFIELD must be defined.
#endif

#include "ctu_can_fd_regs.h"
#include "ctu_can_fd_frame.h"

/*
	MJ TODO:
	+ move small functions to *.h, make them inline
	+ either pass union arguments by value or just as u32;
	  this way they are forced on stack instead of passing in register
	  + one level of pointer indirection, which sucks performance-wise
	  - use u32 directly, as non-primitive types (however small )are not
		guaranteed to be passed in registers across all ABIs
*/

#define CTU_CAN_FD_RETR_MAX 15

#define CTU_CAN_FD_FILTER_A 0
#define CTU_CAN_FD_FILTER_B 1
#define CTU_CAN_FD_FILTER_C 2

#define CTU_CAN_FD_TXT_BUFFER_COUNT 4

#define CTU_CAN_FD_TXT_BUFFER_1 0
#define CTU_CAN_FD_TXT_BUFFER_2 1
#define CTU_CAN_FD_TXT_BUFFER_3 2
#define CTU_CAN_FD_TXT_BUFFER_4 3

/*
 * Status macros -> pass "ctu_can_get_status" result
 */

// True if Core is transceiver of current frame
#define CTU_CAN_FD_IS_TRANSMITTER(stat) (!!(stat).ts)

// True if Core is receiver of current frame
#define CTU_CAN_FD_IS_RECEIVER(stat) (!!(stat).s.rxs)

// True if Core is idle (integrating or interfame space)
#define CTU_CAN_FD_IS_IDLE(stat) (!!(stat).s.idle)

// True if Core is transmitting error frame
#define CTU_CAN_FD_ERR_FRAME(stat) (!!(stat).s.eft)

// True if Error warning limit was reached
#define CTU_CAN_FD_EWL(stat) (!!(stat).s.ewl)

// True if at least one TXT Buffer is empty
#define CTU_CAN_FD_TXTNF(stat) (!!(stat).s.txnf)

// True if data overrun flag of RX Buffer occurred
#define CTU_CAN_FD_DATA_OVERRUN(stat) (!!(stat).s.dor)

// True if RX Buffer is not empty
#define CTU_CAN_FD_RX_BUF_NEMPTY(stat) (!!(stat).s.rxne)


/*
 * Interrupt macros -> pass "ctu_can_fd_int_sts" result
 */

// Frame reveived interrupt
#define CTU_CAN_FD_RX_INT(int_stat) (!!(int_stat).s.rxi)

// Frame transceived interrupt
#define CTU_CAN_FD_TX_INT(int_stat) (!!(int_stat).s.txi)

// Error warning limit reached interrupt
#define CTU_CAN_FD_EWL_INT(int_stat) (!!(int_stat).s.ewli)

// RX Buffer data overrun interrupt
#define CTU_CAN_FD_OVERRUN_INT(int_stat) (!!(int_stat).s.doi)

// Core turned error passive interrupt
#define CTU_CAN_FD_ERR_PASSIVE_INT(int_stat) (!!(int_stat).s.epi)

// Error frame transmission started interrupt
#define CTU_CAN_FD_BUS_ERROR_INT(int_stat) (!!(int_stat).s.bei)

// Event logger finished interrupt
#define CTU_CAN_FD_LOGGER_FIN_INT(int_stat) (!!(int_stat).s.lfi)

// RX Buffer full interrupt
#define CTU_CAN_FD_RX_FULL_INT(int_stat) (!!(int_stat).s.rxfi)

// Bit-rate shifted interrupt
#define CTU_CAN_FD_BIT_RATE_SHIFT_INT(int_stat) (!!(int_stat).s.bsi)

// Receive buffer not empty interrupt
#define CTU_CAN_FD_RX_BUF_NEPMTY_INT(int_stat) (!!(int_stat).s.rbnei)

// TX Buffer received HW command interrupt
#define CTU_CAN_FD_TXT_BUF_HWCMD_INT(int_stat) (!!(int_stat).s.txbhci)

static inline bool CTU_CAN_FD_INT_ERROR(union ctu_can_fd_int_stat i) {
	return i.s.ewli || i.s.doi || i.s.epi || i.s.ali;
}

struct ctucanfd_priv;
#ifndef ctucanfd_priv
struct ctucanfd_priv {
	void __iomem *mem_base;
	u32 (*read_reg)(struct ctucanfd_priv *priv, enum ctu_can_fd_can_registers reg);
	void (*write_reg)(struct ctucanfd_priv *priv, enum ctu_can_fd_can_registers reg, u32 val);
};
#endif

void ctu_can_fd_write32(struct ctucanfd_priv *priv, enum ctu_can_fd_can_registers reg,
			u32 val);
void ctu_can_fd_write32_be(struct ctucanfd_priv *priv, enum ctu_can_fd_can_registers reg,
			   u32 val);
u32 ctu_can_fd_read32(struct ctucanfd_priv *priv, enum ctu_can_fd_can_registers reg);
u32 ctu_can_fd_read32_be(struct ctucanfd_priv *priv, enum ctu_can_fd_can_registers reg);


/*
 * Checks whether the core is mapped correctly at it's base address.
 *
 * Arguments:
 *	priv	Private info
 *
 * Returns:
 *	true if the core is accessible correctly, false otherwise.
 */
bool ctu_can_fd_check_access(struct ctucanfd_priv *priv);


/*
 * Returns version of CTU CAN FD IP Core.
 *
 * Arguments:
 *	priv	Private info
 *
 * Returns:
 *	IP Core version in format major*10 + minor
 */
u32 ctu_can_fd_get_version(struct ctucanfd_priv *priv);


/*
 * Enables/disables the operation of CTU CAN FD Core. If disabled, the Core will
 * never start transmitting on the CAN bus, nor receiving.
 *
 * Arguments:
 *	priv	Private info
 *	enable	Enable/disable the core.
 */
void ctu_can_fd_enable(struct ctucanfd_priv *priv, bool enable);


/*
 * Resets the CTU CAN FD Core.
 * NOTE: After resetting, you must wait until ctu_can_fd_check_access()
 *       succeeds!
 *
 * Arguments:
 *	priv	Private info
 */
void ctu_can_fd_reset(struct ctucanfd_priv *priv);


/*
 * Configures CTU CAN FD Core to limit the amount of retransmit attempts after
 * occurence of error (Error frame, Arbitration lost). If retransmit limit is
 * disabled, the Core will attempt to retransmit inifinitely. If retransmit
 * limit is reached, the Core will finish and according TXT buffer will end up
 * in TX Error state.
 *
 * Arguments:
 *	priv	Private info
 *	enable	Enable/disable the retransmit limitation
 *      limit	Number to which limit the retransmission (1-CTU_CAN_FD_RETR_MAX)
 * Returns:
 *	True if set correctly. False if "limit" is too high.
 */
bool ctu_can_fd_set_ret_limit(struct ctucanfd_priv *priv, bool enable, u8 limit);


/*
 * Configures CTU CAN FD Core for special operating modes by access to MODE
 * register. Following flags from "mode" are not configured by this function:
 *  CAN_CTRLMODE_ONE_SHOT, CAN_CTRLMODE_BERR_REPORTING.
 * Following flags are configured:
 *	CAN_CTRLMODE_LOOPBACK	- Bit loopback mode. Every dominant bit is
 *				  re-routed internally and not send on the bus.
 *	CAN_CTRLMODE_LISTENONLY	- No frame is transmitted, no dominant bit is
 *				  sent on the bus.
 *	CAN_CTRLMODE_3_SAMPLES  - Tripple sampling mode
 *	CAN_CTRLMODE_FD		- Flexible data-rate support. When not set, Core
 *				  does not accept CAN FD Frames and interprets,
 *				  them as form error. Capability to transmit
 *				  CAN FD Frames is not affected by this setting.
 *	CAN_CTRLMODE_PRESUME_ACK - When set, Core does not require dominant bit
 *				   in ACK field to consider the transmission as
 *				   valid.
 *	CAN_CTRLMODE_FD_NON_ISO  - When set, the Core transmits the frames
 *				   according to NON-ISO FD standard.
 *
 * Arguments:
 *	priv	Private info
 *	mode	CAN mode to be set to on the Core.
 */
void ctu_can_fd_set_mode_reg(struct ctucanfd_priv *priv, const struct can_ctrlmode *mode);


/*
 * Gives command to CTU CAN FD Core to erase and reset the RX FIFO. This
 * action is finished immediately and does not need waiting.
 *
 * Arguments:
 *	priv	Private info
 */
void ctu_can_fd_rel_rx_buf(struct ctucanfd_priv *priv);


/*
 * Gives command to CTU CAN FD Core to clear the Data overrun flag on
 * the RX FIFO Buffer.
 *
 * Arguments:
 *	priv	Private info
 */
void ctu_can_fd_clr_overrun_flag(struct ctucanfd_priv *priv);


/*
 * Gives command to CTU CAN FD Core to abort the transmission immediately.
 * This action will most likely result in transmission of Error frame.
 *
 * Arguments:
 *	priv	Private info
 */
void ctu_can_fd_abort_tx(struct ctucanfd_priv *priv);


/*
 * Returns mode/status vector of CTU CAN FD Core.
 *
 * Arguments:
 *	priv	Private info

 * Returns:
 *	Mode/status structure with multiple mode flags.
 */
static inline union ctu_can_fd_mode_command_status_settings ctu_can_get_status(struct ctucanfd_priv *priv)
{
	// MODE and STATUS are within the same word
	union ctu_can_fd_mode_command_status_settings res;
	res.u32 = priv->read_reg(priv, CTU_CAN_FD_MODE);
	return res;
}


/*
 * Test if core is enabled..
 *
 * Arguments:
 *	priv	Private info

 * Returns:
 *	Return true if core is in enabled/active state..
 */
static inline bool ctu_can_fd_is_enabled(struct ctucanfd_priv *priv)
{
	union ctu_can_fd_mode_command_status_settings reg;
	reg.u32 = priv->read_reg(priv, CTU_CAN_FD_MODE);
	return reg.s.ena == ENABLED;
}


/*
 * Reads the interrupt status vector from CTU CAN FD Core.
 *
 * Arguments:
 *	priv	Private info

 * Returns:
 *	Interrupt status vector.
 */
static inline union ctu_can_fd_int_stat ctu_can_fd_int_sts(struct ctucanfd_priv *priv)
{
	union ctu_can_fd_int_stat res;
	res.u32 = priv->read_reg(priv, CTU_CAN_FD_INT_STAT);
	return res;
}


/*
 * Clears the interrupts from CTU CAN FD Core.
 *
 * Arguments:
 *	priv	Private info
 *	mask	Mask of interrupts which should be cleared.
 */
static inline void ctu_can_fd_int_clr(struct ctucanfd_priv *priv, union ctu_can_fd_int_stat mask)
{
	priv->write_reg(priv, CTU_CAN_FD_INT_STAT, mask.u32);
}


/*
 * Sets enable interrupt bits.
 *
 * Arguments:
 *	priv	Private info
 *	mask	Mask of interrupts which should be disabled.
 */
static inline void ctu_can_fd_int_ena_set(struct ctucanfd_priv *priv, union ctu_can_fd_int_stat mask)
{
	priv->write_reg(priv, CTU_CAN_FD_INT_ENA_SET, mask.u32);
}


/*
 * Clears enable interrupt bits.
 *
 * Arguments:
 *	priv	Private info
 *	mask	Mask of interrupts which should be disabled.
 */
static inline void ctu_can_fd_int_ena_clr(struct ctucanfd_priv *priv, union ctu_can_fd_int_stat mask)
{
	priv->write_reg(priv, CTU_CAN_FD_INT_ENA_CLR, mask.u32);
}


/*
 * Enable/Disable interrupts of CTU CAN FD Core.
 *
 * Arguments:
 *	priv	Private info
 *	mask	Mask of interrupts which should be enabled/disabled.
 * 	val	0 - disable, 1 - enable the interrupt.
 */
void ctu_can_fd_int_ena(struct ctucanfd_priv *priv, union ctu_can_fd_int_stat mask,
			union ctu_can_fd_int_stat val);


/*
 * Mask/Unmask interrupts of CTU CAN FD Core.
 *
 * Arguments:
 *	priv	Private info
 *	mask	Mask of interrupts which should be enabled/disabled.
 * 	val	0 - unmask, 1 - mask the interrupt.
 */
void ctu_can_fd_int_mask(struct ctucanfd_priv *priv, union ctu_can_fd_int_stat mask,
				union ctu_can_fd_int_stat val);


/*
 * Set the modes of CTU CAN FD IP Core. All flags from "ctu_can_fd_set_mode_reg"
 * are configured, plus CAN_CTRLMODE_ONE_SHOT, CAN_CTRLMODE_BERR_REPORTING,
 * which are configured via "retransmit limit" and enabling error interrupts.
 *
 * Arguments:
 *	priv	Private info
 *	mode	Mode of the controller from Socket CAN.
 */
void ctu_can_fd_set_mode(struct ctucanfd_priv *priv, const struct can_ctrlmode *mode);


/*
 * Set Nominal bit timing of CTU CAN FD Core.
 * NOTE: phase_seg1 and prop_seg may be modified if phase_seg1 > 63
 *       This is because in Linux, the constraints are only on phase_seg1+prop_seg.
 *
 * Arguments:
 *	priv	Private info
 *	nbt	Nominal bit timing settings of CAN Controller.
 */
void ctu_can_fd_set_nom_bittiming(struct ctucanfd_priv *priv, struct can_bittiming *nbt);


/*
 * Set Data bit timing of CTU CAN FD Core.
 * NOTE: phase_seg1 and prop_seg may be modified if phase_seg1 > 63
 *       This is because in Linux, the constraints are only on phase_seg1+prop_seg.
 *
 * Arguments:
 *	priv	Private info
 *	nbt	Data bit timing settings of CAN Controller.
 */
void ctu_can_fd_set_data_bittiming(struct ctucanfd_priv *priv, struct can_bittiming *dbt);


/*
 * Set error limit when CTU CAN FD Core should transfer to Error warning
 * and error passive states. If any of RX/TX counters reach this value
 * according state is changed. By default these counters are set as in
 * CAN Standard (96, 128).
 *
 * Arguments:
 *	priv	Private info
 *	ewl	Error warning limit
 *	erp	Error passive limit
 */
void ctu_can_fd_set_err_limits(struct ctucanfd_priv *priv, u8 ewl, u8 erp);


/*
 * Set default error limits to the CTU CAN FD Core.
 *
 * Arguments:
 *	priv	Private info
 */
static inline void ctu_can_fd_set_def_err_limits(struct ctucanfd_priv *priv)
{
	ctu_can_fd_set_err_limits(priv, 96, 128);
}


/*
 * Read TX/RX error counters of CTU CAN FD IP Core.
 *
 * Arguments:
 *	priv	Private info
 *	ctr	Pointer to error counter structure to fill
 */
void ctu_can_fd_read_err_ctrs(struct ctucanfd_priv *priv, struct can_berr_counter *ctr);


/*
 * Read special error counter which returns number of Errors which were
 * detected during Nominal Bit-rate.
 *
 * Arguments:
 *	priv	Private info
 * Returns:
 *	Number of Error frames detected during Nominal Bit-rate
 */
static inline u16 ctu_can_fd_read_nom_errs(struct ctucanfd_priv *priv)
{
	union ctu_can_fd_err_norm_err_fd reg;
	reg.u32 = priv->read_reg(priv, CTU_CAN_FD_ERR_NORM);
	return reg.s.err_norm_val;
}



/*
 * Give command to CTU CAN FD Core to erase the nominal error counter.
 *
 * Arguments:
 *	priv	Private info
 */
static inline void ctu_can_fd_erase_nom_errs(struct ctucanfd_priv *priv)
{
	union ctu_can_fd_ctr_pres reg;
	reg.u32 = 0;
	reg.s.enorm = 1;
	priv->write_reg(priv, CTU_CAN_FD_CTR_PRES, reg.u32);
}


/*
 * Read special error counter which returns number of Errors which were
 * detected during Data Bit-rate.
 *
 * Arguments:
 *	priv	Private info
 * Returns:
 *	Number of Error frames detected during Data Bit-rate
 */
static inline u16 ctu_can_fd_read_fd_errs(struct ctucanfd_priv *priv)
{
	union ctu_can_fd_err_norm_err_fd reg;
	reg.u32 = priv->read_reg(priv, CTU_CAN_FD_ERR_NORM);
	return reg.s.err_fd_val;
}


/*
 * Give command to CTU CAN FD Core to erase the Data error counter.
 *
 * Arguments:
 *	priv	Private info
 */
static inline void ctu_can_fd_erase_fd_errs(struct ctucanfd_priv *priv)
{
	union ctu_can_fd_ctr_pres reg;
	reg.u32 = 0;
	reg.s.efd = 1;
	priv->write_reg(priv, CTU_CAN_FD_CTR_PRES, reg.u32);
}


/*
 * Read fault confinement state of CTU CAN FD Core
 * (determined by TX/RX Counters).
 *
 * Arguments:
 *	priv	Private info
 * Returns:
 *	Error state of the CTU CAN FD Core.
 */
enum can_state ctu_can_fd_read_error_state(struct ctucanfd_priv *priv);


/*
 * Set value to TX/RX error counters of CTU CAN FD Core.
 *
 * Arguments:
 *	priv	Private info
 * Returns:
 *	Error state of the CTU CAN FD Core.
 */
void ctu_can_fd_set_err_ctrs(struct ctucanfd_priv *priv, const struct can_berr_counter *ctr);


/*
 * Check Mask filters support of given filter.
 *
 * Arguments:
 *	priv	Private info
 * 	fnum	Filter number.
 * Returns:
 *	True if filter is present and can be used, False otherwise.
 */
bool ctu_can_fd_get_mask_filter_support(struct ctucanfd_priv *priv, u8 fnum);


/*
 * Check Range filter support of given filter.
 *
 * Arguments:
 *	priv	Private info
 * Returns:
 *	True if Range filter is present and can be used, False otherwise.
 */
bool ctu_can_fd_get_range_filter_support(struct ctucanfd_priv *priv);


/*
 * Configure mask filter of CTU CAN FD Core.
 *
 * Arguments:
 *	priv	Private info
 *	fnum	Filter number.
 *	enable  True if filter should be enabled.
 *	filter	Filter configuration.
 * Returns:
 *	True if mask filter was configured properly, false otherwise.
 */
bool ctu_can_fd_set_mask_filter(struct ctucanfd_priv *priv, u8 fnum, bool enable,
				const struct can_filter *filter);

/*
 * Configure range filter of CTU CAN FD Core. An identifier of RX Frame
 * will pass the Range filter if its decimal value is between lower and
 * upper threshold of range filter.
 *
 * Arguments:
 *	priv	Private info
 *	low_th	Lower threshold of identifiers which should be accepted
 *	high_th	Upper threshold of identifiers which should be accepted
 *	enable	Enable the range filter.
 */
void ctu_can_fd_set_range_filter(struct ctucanfd_priv *priv, canid_t low_th,
				 canid_t high_th, bool enable);

/*
 * Get size of the RX FIFO Buffer of CTU CAN FD Core.
 *
 * Arguments:
 *	priv	Private info
 * Returns:
 *	Size of the RX Buffer in words (32 bit)
 */
static inline u16 ctu_can_fd_get_rx_fifo_size(struct ctucanfd_priv *priv)
{
	union ctu_can_fd_rx_mem_info reg;
	reg.u32 = priv->read_reg(priv, CTU_CAN_FD_RX_MEM_INFO);
	return reg.s.rx_buff_size;
}


/*
 * Get number of free words in RX FIFO Buffer of CTU CAN FD Core.
 *
 * Arguments:
 *	priv	Private info
 * Returns:
 *	Number of free words (32 bit) in RX Buffer.
 */
static inline u16 ctu_can_fd_get_rx_fifo_mem_free(struct ctucanfd_priv *priv)
{
	union ctu_can_fd_rx_mem_info reg;
	reg.u32 = priv->read_reg(priv, CTU_CAN_FD_RX_MEM_INFO);
	return reg.s.rx_mem_free;
}


/*
 * Check if RX FIFO Buffer is empty.
 *
 * Arguments:
 *	priv	Private info
 * Returns:
 *	True if empty, false otherwise.
 */
static inline bool ctu_can_fd_is_rx_fifo_empty(struct ctucanfd_priv *priv)
{
	union ctu_can_fd_rx_status_rx_settings reg;
	reg.u32 = priv->read_reg(priv, CTU_CAN_FD_RX_STATUS);
	return reg.s.rxe;
}


/*
 * Check if RX FIFO Buffer is full.
 *
 * Arguments:
 *	priv	Private info
 * Returns:
 *	True if Full, false otherwise.
 */
static inline bool ctu_can_fd_is_rx_fifo_full(struct ctucanfd_priv *priv)
{
	union ctu_can_fd_rx_status_rx_settings reg;
	reg.u32 = priv->read_reg(priv, CTU_CAN_FD_RX_STATUS);
	return reg.s.rxf;
}


/*
 * Get number of CAN Frames stored in RX Buffer of CTU CAN FD Core.
 *
 * Arguments:
 *	priv	Private info
 * Returns:
 *	True if Full, false otherwise.
 */
static inline u16 ctu_can_fd_get_rx_frame_count(struct ctucanfd_priv *priv)
{
	union ctu_can_fd_rx_status_rx_settings reg;
	reg.u32 = priv->read_reg(priv, CTU_CAN_FD_RX_STATUS);
	return reg.s.rxfrc;
}


/*
 * Set timestamp option on RX Frame.
 *
 * Arguments:
 *	priv	Private info
 *	val	Timestamp option settings.
 */
void ctu_can_fd_set_rx_tsop(struct ctucanfd_priv *priv, enum ctu_can_fd_rx_settings_rtsop val);


/*
 * Reads the first word of CAN Frame from RX FIFO Buffer.
 *
 * Arguments:
 *	priv	Private info
 *
 * Returns:
 *	The firts word of received frame
 */
static inline union ctu_can_fd_frame_form_w ctu_can_fd_read_rx_ffw(struct ctucanfd_priv *priv)
{
	union ctu_can_fd_frame_form_w ffw;
	ffw.u32 = priv->read_reg(priv, CTU_CAN_FD_RX_DATA);
	return ffw;
}

/*
 * Reads one word of CAN Frame from RX FIFO Buffer.
 *
 * Arguments:
 *	priv	Private info
 *
 * Returns:
 *	One wword of received frame
 */
static inline u32 ctu_can_fd_read_rx_word(struct ctucanfd_priv *priv)
{
	return priv->read_reg(priv, CTU_CAN_FD_RX_DATA);
}


/*
 * Reads CAN Frame from RX FIFO Buffer and stores it to a buffer.
 *
 * Arguments:
 *	priv	Private info
 *	data	Pointer to buffer where the CAN Frame should be stored.
 *	ts	Pointer to u64 where RX Timestamp should be stored.
 */
void ctu_can_fd_read_rx_frame(struct ctucanfd_priv *priv, struct canfd_frame *data, u64 *ts);


void ctu_can_fd_read_rx_frame_ffw(struct ctucanfd_priv *priv, struct canfd_frame *cf, u64 *ts, union ctu_can_fd_frame_form_w ffw);


/*
 * Returns status of TXT Buffer.
 *
 * Arguments:
 *	priv	Private info
 *	buf	TXT Buffer index (1 to CTU_CAN_FD_TXT_BUFFER_COUNT)
 * Returns:
 *	Status of the TXT Buffer.
 */
enum ctu_can_fd_tx_status_tx1s ctu_can_fd_get_tx_status(struct ctucanfd_priv *priv, u8 buf);


/*
 * Checks if TXT Buffer is accessible and can be written to.
 *
 * Arguments:
 *	priv	Private info
 *	buf	TXT Buffer index (1 to CTU_CAN_FD_TXT_BUFFER_COUNT)
 * Returns:
 *	Status of the TXT Buffer.
 */
bool ctu_can_fd_is_txt_buf_accessible(struct ctucanfd_priv *priv, u8 buf);


/*
 * Give command to TXT Buffer of CTU CAN FD Core.
 *
 * Arguments:
 *	priv	Private info
 *	cmd	Command line buffer.
 *	buf	TXT Buffer index (1 to CTU_CAN_FD_TXT_BUFFER_COUNT)
 * Returns:
 *	Status of the TXT Buffer.
 */
bool ctu_can_fd_txt_buf_give_command(struct ctucanfd_priv *priv, u8 cmd, u8 buf);


/*
 * Give "set_empty" command to TXT Buffer.
 *
 * Arguments:
 *	priv	Private info
 *	buf	TXT Buffer index (1 to CTU_CAN_FD_TXT_BUFFER_COUNT)
 * Returns:
 *	Status of the TXT Buffer.
 */
static inline void ctu_can_fd_txt_set_empty(struct ctucanfd_priv *priv, u8 buf)
{
	ctu_can_fd_txt_buf_give_command(priv, 0x1, buf);
}


/*
 * Give "set_ready" command to TXT Buffer.
 *
 * Arguments:
 *	priv	Private info
 *	buf	TXT Buffer index (1 to CTU_CAN_FD_TXT_BUFFER_COUNT)
 * Returns:
 *	Status of the TXT Buffer.
 */
static inline void ctu_can_fd_txt_set_rdy(struct ctucanfd_priv *priv, u8 buf)
{
	ctu_can_fd_txt_buf_give_command(priv, 0x2, buf);
}


/*
 * Give "set_abort" command to TXT Buffer.
 *
 * Arguments:
 *	priv	Private info
 *	buf	TXT Buffer index (1 to CTU_CAN_FD_TXT_BUFFER_COUNT)
 * Returns:
 *	Status of the TXT Buffer.
 */
static inline void ctu_can_fd_txt_set_abort(struct ctucanfd_priv *priv, u8 buf)
{
	ctu_can_fd_txt_buf_give_command(priv, 0x4, buf);
}


/*
 * Set priority of TXT Buffers in CTU CAN FD Core.
 *
 * Arguments:
 *	priv	Private info
 *	prio	Pointer to array with CTU_CAN_FD_TXT_BUFFER_COUNT number
 *		of elements with TXT Buffer priorities.
 */
void ctu_can_fd_set_txt_priority(struct ctucanfd_priv *priv, const u8 *prio);


/*
 * Insert CAN FD frame to TXT Buffer of CTU CAN FD Core.
 *
 * Arguments:
 *	priv	Private info
 *	data	Pointer to CAN Frame buffer.
 *	u64	Timestamp when the buffer should be sent.
 *	buf	Index of TXT Buffer where to insert the CAN Frame.
 * 	isfdf	True if the frame is a FD frame.
 * Returns:
 *	True if the frame was inserted succesfully, False otherwise.
 */
bool ctu_can_fd_insert_frame(struct ctucanfd_priv *priv, const struct canfd_frame *data, u64 ts,
				u8 buf, bool isfdf);

/*
 * Read transceiver delay as measured by CTU CAN FD Core. Note that
 * transceiver delay can be measured only after at least one CAN FD Frame with
 * BRS bit was sent since the last re-start of the Core!
 *
 * Arguments:
 *	priv	Private info
 * Returns:
 *	True if the frame was inserted succesfully, False otherwise.
 */
static inline u16 ctu_can_fd_get_tran_delay(struct ctucanfd_priv *priv)
{
<<<<<<< HEAD
	union ctu_can_fd_trv_delay reg;
	reg.u32 = priv->read_reg(priv, CTU_CAN_FD_TRV_DELAY);
=======
	union ctu_can_fd_trv_delay_ssp_cfg reg;
	reg.u32 = ctu_can_fd_read32(priv, CTU_CAN_FD_TRV_DELAY);
>>>>>>> 474daceb
	return reg.s.trv_delay_value;
}


/*
 * Read number of transmitted CAN/CAN FD Frames by CTU CAN FD Core.
 *
 * Arguments:
 *	priv	Private info
 * Returns:
 *	Number of received CAN/CAN FD frames.
 */
static inline u32 ctu_can_fd_get_tx_frame_ctr(struct ctucanfd_priv *priv)
{
	union ctu_can_fd_tx_counter reg;
	reg.u32 = priv->read_reg(priv, CTU_CAN_FD_TX_COUNTER);
	return reg.s.tx_counter_val;
}


/*
 * Read number of received CAN/CAN FD Frames by CTU CAN FD Core.
 *
 * Arguments:
 *	priv	Private info
 * Returns:
 *	Number of received CAN/CAN FD frames.
 */
static inline u32 ctu_can_fd_get_rx_frame_ctr(struct ctucanfd_priv *priv)
{
	union ctu_can_fd_rx_counter reg;
	reg.u32 = priv->read_reg(priv, CTU_CAN_FD_RX_COUNTER);
	return reg.s.rx_counter_val;
}


/*
 * Returns debug information of CTU CAN FD Core.
 *
 * Arguments:
 *	priv	Private info
 * Returns:
 *	Content of Debug register.
 */
static inline union ctu_can_fd_debug_register ctu_can_fd_read_debug_info(struct ctucanfd_priv *priv)
{
	union ctu_can_fd_debug_register reg;
	reg.u32 = priv->read_reg(priv, CTU_CAN_FD_DEBUG_REGISTER);
	return reg;
}

extern const struct can_bittiming_const ctu_can_fd_bit_timing_max;
extern const struct can_bittiming_const ctu_can_fd_bit_timing_data_max;

#endif<|MERGE_RESOLUTION|>--- conflicted
+++ resolved
@@ -854,13 +854,8 @@
  */
 static inline u16 ctu_can_fd_get_tran_delay(struct ctucanfd_priv *priv)
 {
-<<<<<<< HEAD
-	union ctu_can_fd_trv_delay reg;
+	union ctu_can_fd_trv_delay_ssp_cfg reg;
 	reg.u32 = priv->read_reg(priv, CTU_CAN_FD_TRV_DELAY);
-=======
-	union ctu_can_fd_trv_delay_ssp_cfg reg;
-	reg.u32 = ctu_can_fd_read32(priv, CTU_CAN_FD_TRV_DELAY);
->>>>>>> 474daceb
 	return reg.s.trv_delay_value;
 }
 
